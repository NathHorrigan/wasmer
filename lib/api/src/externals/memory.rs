--- conflicted
+++ resolved
@@ -248,14 +248,10 @@
 impl<'a> Exportable<'a> for Memory {
     fn to_export(&self) -> Export {
         ExportMemory {
-<<<<<<< HEAD
-            from: self.memory.clone(),
-            instance_allocator: None,
-=======
             vm_memory: VMExportMemory {
                 from: self.memory.clone(),
+                instance_allocator: None,
             },
->>>>>>> 6041c031
         }
         .into()
     }
