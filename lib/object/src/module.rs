--- conflicted
+++ resolved
@@ -7,18 +7,11 @@
     SectionIndex, Triple,
 };
 
-<<<<<<< HEAD
-/// Returns names for the compilation types (functions, sections and trampolines)
-pub trait CompilationNamer: Send + Sync {
-    /// Gets the function name given a local function index
-    fn get_function_name(&self, index: &LocalFunctionIndex) -> String;
-=======
 /// The kinds of wasm_common objects that might be found in a native object file.
 #[derive(Clone, Debug, PartialEq, Eq)]
 pub enum Symbol {
     /// A function defined in the wasm.
     LocalFunction(LocalFunctionIndex),
->>>>>>> 73fac05b
 
     /// A wasm section.
     Section(SectionIndex),
