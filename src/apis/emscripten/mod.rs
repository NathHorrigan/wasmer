--- conflicted
+++ resolved
@@ -57,15 +57,9 @@
 
 macro_rules! mock_external {
     ($import:ident, $name:ident) => {{
-<<<<<<< HEAD
-        fn _mocked_fn() {
+        extern fn _mocked_fn() -> i32 {
             debug!("emscripten::{} <mock>", stringify!($name));
-            // return 0
-=======
-        extern fn _mocked_fn() -> i32 {
-            println!("emscripten::{} <mock>", stringify!($name));
             -1
->>>>>>> 27f642a8
         }
         $import.set(
             "env",
@@ -327,23 +321,6 @@
     );
     import_object.set(
         "env",
-        "___syscall20",
-        ImportValue::Func(env::_getpid as _),
-    );
-<<<<<<< HEAD
-=======
-    import_object.set(
-        "env",
-        "___syscall64",
-        ImportValue::Func(env::_getppid as _),
-    );
-    import_object.set(
-        "env",
-        "___syscall122",
-        ImportValue::Func(env::_uname as _),
-    );
-    import_object.set(
-        "env",
         "_localtime_r",
         ImportValue::Func(env::_localtime_r as _),
     );
@@ -352,7 +329,6 @@
         "_getpagesize",
         ImportValue::Func(env::_getpagesize as _),
     );
->>>>>>> 27f642a8
 
     mock_external!(import_object, _waitpid);
     mock_external!(import_object, _utimes);
