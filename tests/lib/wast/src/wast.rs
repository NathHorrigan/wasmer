--- conflicted
+++ resolved
@@ -56,16 +56,15 @@
         }
     }
 
-<<<<<<< HEAD
     /// A list of alternative messages to permit for a trap failure.
     pub fn allow_trap_message(&mut self, expected: &str, allowed: &str) {
         self.match_trap_messages
             .insert(expected.into(), allowed.into());
-=======
+    }
+
     /// Do not run any code in assert_trap or assert_exhaustion.
     pub fn disable_assert_and_exhaustion(&mut self) {
         self.disable_assert_trap_exhaustion = true;
->>>>>>> 00481336
     }
 
     /// Construct a new instance of `Wast` with the spectests imports.
